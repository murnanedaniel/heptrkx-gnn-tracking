--- conflicted
+++ resolved
@@ -1,8 +1,4 @@
-<<<<<<< HEAD
-output_dir: /lus/scratch/aheye/data/heptrkx/results/gnnsegclf_med_000
-=======
 output_dir: ${SCRATCH}/heptrkx/results/gnnsegclf_med_011
->>>>>>> a4afa0e2
 
 trainer:
     name: gnn
@@ -11,15 +7,9 @@
 
 data:
     name: hitgraphs
-<<<<<<< HEAD
-    input_dir: /lus/snx11254/aheye/data/heptrkx/hitgraphs/hitgraphs_med_002
-    n_train: 8192
-    n_valid: 128
-=======
     input_dir: ${SCRATCH}/heptrkx/data/hitgraphs_med_002
     n_train: 16384
     n_valid: 2048
->>>>>>> a4afa0e2
     batch_size: 1
     #n_workers: 4 # seg fault when distributed...
 
@@ -35,8 +25,4 @@
     lr_warmup_epochs: 2
 
 training:
-<<<<<<< HEAD
-    n_epochs: 10
-=======
-    n_epochs: 64
->>>>>>> a4afa0e2
+    n_epochs: 64