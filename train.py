"""
Main training script for NERSC PyTorch examples
"""

# System
import os
import sys
import argparse
import logging

# Externals
import yaml
import numpy as np
from torch.utils.data import DataLoader
from torch.utils.data.distributed import DistributedSampler

# Locals
from datasets import get_data_loaders
from trainers import get_trainer
from utils import distributed as dist

def parse_args():
    """Parse command line arguments."""
    parser = argparse.ArgumentParser('train.py')
    add_arg = parser.add_argument
    add_arg('config', nargs='?', default='configs/hello.yaml')
    add_arg('-d', '--distributed', choices=['ddp-file', 'ddp-mpi', 'cray'])
    add_arg('-v', '--verbose', action='store_true')
    add_arg('--ranks-per-node', default=8)
    add_arg('--gpu', type=int)
    add_arg('--rank-gpu', action='store_true')
    add_arg('--resume', action='store_true', help='Resume from last checkpoint')
    add_arg('--show-config', action='store_true')
    add_arg('--interactive', action='store_true')
    return parser.parse_args()

def config_logging(verbose, output_dir, append=False, rank=0):
    log_format = '%(asctime)s %(levelname)s %(message)s'
    log_level = logging.DEBUG if verbose else logging.INFO
    stream_handler = logging.StreamHandler(stream=sys.stdout)
    stream_handler.setLevel(log_level)
    handlers = [stream_handler]
    if output_dir is not None:
        log_file = os.path.join(output_dir, 'out_%i.log' % rank)
        mode = 'a' if append else 'w'
        file_handler = logging.FileHandler(log_file, mode=mode)
        file_handler.setLevel(log_level)
        handlers.append(file_handler)
    logging.basicConfig(level=log_level, format=log_format, handlers=handlers)
    # Suppress annoying matplotlib debug printouts
    logging.getLogger('matplotlib').setLevel(logging.ERROR)

def init_workers(dist_mode):
    """Initialize worker process group"""
    if dist_mode == 'ddp-file':
        return dist.init_workers_file()
    elif dist_mode == 'ddp-mpi':
        return dist.init_workers_mpi()
    elif dist_mode == 'cray':
        return dist.init_workers_cray()
    return 0, 1

def load_config(config_file):
    with open(config_file) as f:
        return yaml.load(f)

def main():
    """Main function"""

    # Parse the command line
    args = parse_args()
    # Initialize MPI
    rank, n_ranks = init_workers(args.distributed)

    # Load configuration
    config = load_config(args.config)
    output_dir = os.path.expandvars(config.get('output_dir', None))
    os.makedirs(output_dir, exist_ok=True)

    # Setup logging
    config_logging(verbose=args.verbose, output_dir=output_dir,
                   append=args.resume, rank=rank)
    logging.info('Initialized rank %i out of %i', rank, n_ranks)
    if args.show_config and (rank == 0):
        logging.info('Command line config: %s' % args)
    if rank == 0:
        logging.info('Configuration: %s', config)
        logging.info('Saving job outputs to %s', output_dir)

    # Load the datasets
    is_distributed = (args.distributed is not None)
    train_data_loader, valid_data_loader = get_data_loaders(
<<<<<<< HEAD
        distributed=args.distributed, **config['data'])
    if rank == 0:
        logging.info('Loaded %g training samples', len(train_data_loader.dataset))
    if valid_data_loader is not None and rank == 0:
=======
        distributed=is_distributed, rank=rank, n_ranks=n_ranks, **config['data'])
    logging.info('Loaded %g training samples', len(train_data_loader.dataset))
    if valid_data_loader is not None:
>>>>>>> a4afa0e2
        logging.info('Loaded %g validation samples', len(valid_data_loader.dataset))

    # Load the trainer
    gpu = (rank % args.ranks_per_node) if args.rank_gpu else args.gpu
    logging.info('Choosing GPU %s', gpu)
    trainer = get_trainer(distributed_mode=args.distributed,
                          output_dir=output_dir,
                          rank=rank, n_ranks=n_ranks,
                          gpu=gpu, **config['trainer'])
    # Build the model and optimizer
    trainer.build_model(n_ranks=n_ranks, **config.get('model', {}))
    if rank == 0:
        trainer.print_model_summary()

    # Checkpoint resume
    if args.resume:
        trainer.load_checkpoint()

    # Run the training
    summary = trainer.train(train_data_loader=train_data_loader,
                            valid_data_loader=valid_data_loader,
                            **config['training'])
    # TODO: need mechanism to reduce summaries
    if rank == 0:
        trainer.write_summaries()

    # Print some conclusions
    n_train_samples = len(train_data_loader.sampler)
    logging.info('Finished training')
    train_time = summary.train_time.mean()
    logging.info('Train samples %g time %g s rate %g samples/s',
                 n_train_samples, train_time, n_train_samples / train_time)
    if valid_data_loader is not None:
        n_valid_samples = len(valid_data_loader.sampler)
        valid_time = summary.valid_time.mean()
        logging.info('Valid samples %g time %g s rate %g samples/s',
                     n_valid_samples, valid_time, n_valid_samples / valid_time)

    # Drop to IPython interactive shell
    if args.interactive and (rank == 0):
        logging.info('Starting IPython interactive session')
        import IPython
        IPython.embed()

    if rank == 0:
        logging.info('All done!')

if __name__ == '__main__':
    main()<|MERGE_RESOLUTION|>--- conflicted
+++ resolved
@@ -90,16 +90,9 @@
     # Load the datasets
     is_distributed = (args.distributed is not None)
     train_data_loader, valid_data_loader = get_data_loaders(
-<<<<<<< HEAD
-        distributed=args.distributed, **config['data'])
-    if rank == 0:
-        logging.info('Loaded %g training samples', len(train_data_loader.dataset))
-    if valid_data_loader is not None and rank == 0:
-=======
         distributed=is_distributed, rank=rank, n_ranks=n_ranks, **config['data'])
     logging.info('Loaded %g training samples', len(train_data_loader.dataset))
     if valid_data_loader is not None:
->>>>>>> a4afa0e2
         logging.info('Loaded %g validation samples', len(valid_data_loader.dataset))
 
     # Load the trainer
